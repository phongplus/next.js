import { resolve } from 'path'
import { parse } from 'url'
import { createElement } from 'react'
import { renderToString, renderToStaticMarkup } from 'react-dom/server'
<<<<<<< HEAD
import requireModule from './require'
=======
import requireResolve from './resolve'
>>>>>>> 142a6e37
import read from './read'
import Router from '../lib/router'
import Document from '../lib/document'
import Head from '../lib/head'
import App from '../lib/app'
import { StyleSheetServer } from '../lib/css'

export async function render (url, ctx = {}, {
  dir = process.cwd(),
  dev = false,
  staticMarkup = false
} = {}) {
  const path = getPath(url)
  const mod = await requireModule(resolve(dir, '.next', 'pages', path))
  const Component = mod.default || mod

  const props = await (Component.getInitialProps ? Component.getInitialProps(ctx) : {})
  const component = await read(resolve(dir, '.next', '_bundles', 'pages', path))

  const { html, css } = StyleSheetServer.renderStatic(() => {
    const app = createElement(App, {
      Component,
      props,
      router: new Router(ctx.req ? ctx.req.url : url)
    })

    return (staticMarkup ? renderToStaticMarkup : renderToString)(app)
  })

  const head = Head.rewind() || []

  const doc = createElement(Document, {
    html,
    head,
    css,
    data: {
      component,
      props,
      classNames: css.renderedClassNames
    },
    hotReload: false,
    dev,
    staticMarkup
  })

  return '<!DOCTYPE html>' + renderToStaticMarkup(doc)
}

export async function renderJSON (url, { dir = process.cwd() } = {}) {
  const path = getPath(url)
  const component = await read(resolve(dir, '.next', '_bundles', 'pages', path))
  return { component }
}

function getPath (url) {
  return parse(url || '/').pathname.slice(1).replace(/\.json$/, '')
}<|MERGE_RESOLUTION|>--- conflicted
+++ resolved
@@ -2,11 +2,7 @@
 import { parse } from 'url'
 import { createElement } from 'react'
 import { renderToString, renderToStaticMarkup } from 'react-dom/server'
-<<<<<<< HEAD
 import requireModule from './require'
-=======
-import requireResolve from './resolve'
->>>>>>> 142a6e37
 import read from './read'
 import Router from '../lib/router'
 import Document from '../lib/document'
